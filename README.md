# Alduin
[![Twitter](https://img.shields.io/twitter/follow/Xstoudi.svg?style=social&label=Follow%20@Xstoudi)](https://twitter.com/Xstoudi)

[![License](https://img.shields.io/badge/license-MIT-blue.svg?style=flat-square)](https://github.com/Xstoudi/alduin/blob/master/LICENSE) [![Github Release Version](https://img.shields.io/github/release/Xstoudi/rss-feed.svg?style=flat-square)](https://github.com/Xstoudi/rss-feed/release) [![Travis](https://img.shields.io/travis/Xstoudi/alduin.svg?style=flat-square)](https://travis-ci.org/Xstoudi/alduin)

## Overview
<<<<<<< HEAD
Alduin-RSS is an RSS and Atom feed agregator available on Windows, Mac and Linux.

Open source and free, Alduin-RSS has an ergonomic, complete and easy to use interface, which will be suitable for all types of user.

A theme system is already created so you can create your own.

## Current state
Alduin-RSS is currently not stable and is still evolving day by day, but you can already use it to follow your feeds !

=======
Alduin is an RSS and Atom feed agregator available on Windows, Mac and Linux.
Open source and free, Alduin has an ergonomic, complete and easy to use interface, which will be suitable for all types of user.
A theme system is already created so you can create your own.

## Current state
Alduin is currently not stable and is still evolving day by day, but you can already use it to follow your feeds !
>>>>>>> 0c8eee80
Made with :heart: by [Xavier Stouder](https://github.com/Xstoudi) and [Luca Laissue](https://github.com/lucalaissue).

## Technical specifications
Alduin is built on powefull and modern technologies like:
* [Electron](http://electron.atom.io/)
* [React](https://facebook.github.io/react/)
* [TypeScript](https://www.typescriptlang.org/)
* [Less](http://lesscss.org/)

## Contributing
You can contribute in many ways. 

Submit pull requests, create themes, report bugs, make a donation or simply use the software.

## Contact
For help, enquiries and commercial contact, please send an email to [xavier@stouder.io](mailto://xavier@stouder.io).<|MERGE_RESOLUTION|>--- conflicted
+++ resolved
@@ -4,24 +4,12 @@
 [![License](https://img.shields.io/badge/license-MIT-blue.svg?style=flat-square)](https://github.com/Xstoudi/alduin/blob/master/LICENSE) [![Github Release Version](https://img.shields.io/github/release/Xstoudi/rss-feed.svg?style=flat-square)](https://github.com/Xstoudi/rss-feed/release) [![Travis](https://img.shields.io/travis/Xstoudi/alduin.svg?style=flat-square)](https://travis-ci.org/Xstoudi/alduin)
 
 ## Overview
-<<<<<<< HEAD
-Alduin-RSS is an RSS and Atom feed agregator available on Windows, Mac and Linux.
-
-Open source and free, Alduin-RSS has an ergonomic, complete and easy to use interface, which will be suitable for all types of user.
-
-A theme system is already created so you can create your own.
-
-## Current state
-Alduin-RSS is currently not stable and is still evolving day by day, but you can already use it to follow your feeds !
-
-=======
 Alduin is an RSS and Atom feed agregator available on Windows, Mac and Linux.
 Open source and free, Alduin has an ergonomic, complete and easy to use interface, which will be suitable for all types of user.
 A theme system is already created so you can create your own.
 
 ## Current state
-Alduin is currently not stable and is still evolving day by day, but you can already use it to follow your feeds !
->>>>>>> 0c8eee80
+Alduin is currently not stable and is still evolving day by day, but you can already use it to follow your feeds ! 
 Made with :heart: by [Xavier Stouder](https://github.com/Xstoudi) and [Luca Laissue](https://github.com/lucalaissue).
 
 ## Technical specifications
@@ -32,9 +20,7 @@
 * [Less](http://lesscss.org/)
 
 ## Contributing
-You can contribute in many ways. 
-
-Submit pull requests, create themes, report bugs, make a donation or simply use the software.
+You can contribute in many ways. Submit pull requests, create themes, report bugs, make a donation or simply use the software.
 
 ## Contact
 For help, enquiries and commercial contact, please send an email to [xavier@stouder.io](mailto://xavier@stouder.io).