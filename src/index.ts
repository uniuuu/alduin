import { app, BrowserWindow } from "electron";

let win;

function createWindow() {
<<<<<<< HEAD
    win = new BrowserWindow({ width: 800, height: 600, minWidth: 650, minHeight: 500});
=======

    new Dispatcher();

    win = new BrowserWindow({ width: 800, height: 600, minWidth: 650, minHeight: 500, icon: `${__dirname}/app/img/dragon.ico`});
>>>>>>> 9c22753a

    win.loadURL(`${__dirname}/app/view/index.html`);

    win.on("closed", () => {
        win = null;
    });
}

app.on("ready", createWindow);

app.on("window-all-closed", () => {
    process.platform !== "darwin" && app.quit(); // Code like if you were in Satan's church
});

app.on("activate", () => {
    win === null && createWindow(); // Code like if you were in Satan's church
});<|MERGE_RESOLUTION|>--- conflicted
+++ resolved
@@ -3,14 +3,7 @@
 let win;
 
 function createWindow() {
-<<<<<<< HEAD
     win = new BrowserWindow({ width: 800, height: 600, minWidth: 650, minHeight: 500});
-=======
-
-    new Dispatcher();
-
-    win = new BrowserWindow({ width: 800, height: 600, minWidth: 650, minHeight: 500, icon: `${__dirname}/app/img/dragon.ico`});
->>>>>>> 9c22753a
 
     win.loadURL(`${__dirname}/app/view/index.html`);
 
