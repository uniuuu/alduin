import * as ReactDOM from "react-dom";
import * as React from "react";

import { CustomComponent } from "./../custom-component";
import { ComponentsRefs } from "./../components-refs";
<<<<<<< HEAD
import { AddFeedOpenModalButton } from "./button/add-feed-open-modal-button";
import { PinSidebarButton } from "./button/pin-sidebar-button";
import { FeedList } from "./feed-list";
import { FetchButton } from "./button/fetch-button";
=======
import { AddFeedOpenModalButton } from "./../component/button/add-feed-open-modal-button";
import { PinSidebarButton } from "./../component/button/pin-sidebar-button";
import { FeedList } from "./feed-list";
>>>>>>> 62bf5591

export class Sidebar extends CustomComponent<{}, {}> {

    constructor() {
        super();
    }

    render() {
        return (
            <div className="rss menu pinned">
                <FeedList />
                <ul className="rss settings">
                    <AddFeedOpenModalButton ref={button => ComponentsRefs.addFeedOpenModalButton = button} /><li>
                        <i className="fa fa-trash" aria-hidden="true"></i>
                    </li><li className="active">
                        <i className="fa fa-cog" aria-hidden="true"></i>
                    </li><FetchButton /><PinSidebarButton ref={button => ComponentsRefs.pinSidebarButton = button} />
                </ul>
            </div>
        );
    }

    togglePin() {
        document.querySelector("body").classList.toggle("pinned");
    }
}<|MERGE_RESOLUTION|>--- conflicted
+++ resolved
@@ -3,16 +3,10 @@
 
 import { CustomComponent } from "./../custom-component";
 import { ComponentsRefs } from "./../components-refs";
-<<<<<<< HEAD
 import { AddFeedOpenModalButton } from "./button/add-feed-open-modal-button";
 import { PinSidebarButton } from "./button/pin-sidebar-button";
 import { FeedList } from "./feed-list";
 import { FetchButton } from "./button/fetch-button";
-=======
-import { AddFeedOpenModalButton } from "./../component/button/add-feed-open-modal-button";
-import { PinSidebarButton } from "./../component/button/pin-sidebar-button";
-import { FeedList } from "./feed-list";
->>>>>>> 62bf5591
 
 export class Sidebar extends CustomComponent<{}, {}> {
 
