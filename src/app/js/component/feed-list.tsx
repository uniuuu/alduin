import * as ReactDOM from "react-dom";
import * as React from "react";

import { CustomComponent } from "./../custom-component";
import { ComponentsRefs } from "./../components-refs";
import { Feed, FeedProp } from "./feed";
import { FeedStorage, StoredFeed } from "./../storage";

export class FeedList extends CustomComponent<{}, FeedListState> {

    feedComponents: Feed[];
    selectFeed: Feed;

    constructor() {
        super();

        this.state = {
            feeds: FeedStorage.storedContent.feeds.map(storedFeed => {
                return {
                    uuid: storedFeed.uuid,
                    title: storedFeed.title,
                    link: storedFeed.link,
                    articles: storedFeed.articles
                };
            })
        };

        ComponentsRefs.feedList = this;
    }

    render() {
        this.feedComponents = [];

        return (
            <ul className="rss list">
                {
                    this.state.feeds.map(feed => {
                        return <Feed
                            ref={feedComponent => {
                                if (feedComponent) this.feedComponents[this.feedComponents.length] = feedComponent;
                            } }
                            key={feed.uuid}
                            uuid={feed.uuid}
                            title={feed.title}
                            link={feed.link}
                            articles={feed.articles}
                            />;
                    })
                }
            </ul>
        );
    }

    isIdAlreadyUsed(uuid: string) {
        return !!this.state.feeds.find(feed => {
            return feed.uuid === uuid;
        });
    }

    addFeed(newFeed: FeedProp) {
        const newFeeds = this.state.feeds.slice(0);
        newFeeds[newFeeds.length] = newFeed;
        this.editState({ feeds: newFeeds });
    }

<<<<<<< HEAD
    fetchAll() {
        return new Promise((resolve, reject) => {
            const fetchToExecute = [];
            let nbErrors = 0;

            this.feedComponents.forEach(feedComponent => {
                fetchToExecute[fetchToExecute.length] = feedComponent.fetch().catch(e => { nbErrors++; return e; });
            });
            Promise.all(fetchToExecute)
                .then(() => {
                    let nbSuccess = fetchToExecute.length - nbErrors;
                    if (nbSuccess) ComponentsRefs.alertList.alert(`Successfully fetch ${nbSuccess} feeds`, "success");
                    if (nbErrors) ComponentsRefs.alertList.alert(`Fail to fetch ${nbErrors} feeds`, "error");
                    resolve();
                })
                .catch(err => console.log(err))
=======
    fetchAll(){
        this.feedComponents.forEach(feedComponent => {
            feedComponent.fetch();
>>>>>>> 62bf5591
        });
    }

    getStoreValue(): StoredFeed[] {
        const storeValue = [];
        this.feedComponents.forEach(feedComponent => {
            storeValue[storeValue.length] = feedComponent.getStoreValue();
        });
        return storeValue;
    }
}

interface FeedListState {
    feeds: FeedProp[];
}<|MERGE_RESOLUTION|>--- conflicted
+++ resolved
@@ -63,7 +63,6 @@
         this.editState({ feeds: newFeeds });
     }
 
-<<<<<<< HEAD
     fetchAll() {
         return new Promise((resolve, reject) => {
             const fetchToExecute = [];
@@ -80,11 +79,6 @@
                     resolve();
                 })
                 .catch(err => console.log(err))
-=======
-    fetchAll(){
-        this.feedComponents.forEach(feedComponent => {
-            feedComponent.fetch();
->>>>>>> 62bf5591
         });
     }
 
