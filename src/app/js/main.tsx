import * as ReactDOM from "react-dom";
import * as React from "react";

import { AddFeedModal } from "./component/modal/add-feed-modal";
import { CustomComponent } from "./custom-component";
import { AddFeedOpenModalButton } from "./component/button/add-feed-open-modal-button";
import { PinSidebarButton } from "./component/button/pin-sidebar-button";
import { Sidebar } from "./component/sidebar";
import { AlertList } from "./component/alert-list";
import { ArticleList } from "./component/article-list";

import { ComponentsRefs } from "./components-refs";
import { FeedStorage } from "./storage";

export class App extends CustomComponent<{}, {}>{

    constructor() {
        super();

        FeedStorage.storedContent = FeedStorage.load();
    }

    render() {
        return (
            <div>
                <Sidebar ref={sidebar => ComponentsRefs.sidebar = sidebar} />
                <ArticleList /><div className="rss article">
                    <h1>Hello world</h1>
                    <p>sdasykdbjasjdbacasdfa usdha ahs as fk jsf asibfh iasi asj fas foai fhais ofia sifobasiho ia sifbas f asof ai foas fiajb fash fao fhias foa sfhi asofb  has fh ashf asf ahs fhi fiah fas fas hkfas fafja sf as fas fakf as</p>
                    <h2>Yop Swag</h2>
                    <p>kjdvj sdbvj ssv jdvd</p>
                </div>
                <AlertList />
<<<<<<< HEAD
                <footer></footer>
                <div className="loading modal"></div>
=======
                <footer>
                    <span onClick={() => ComponentsRefs.feedList.feedComponents[0].fetch()}>Fetch</span>
                </footer>
>>>>>>> 98087e9a
                <AddFeedModal ref={modal => ComponentsRefs.addFeedModal = modal} />
            </div>
        );
    }
}

const app: App = ReactDOM.render(<App />, document.querySelector("#root")) as App;<|MERGE_RESOLUTION|>--- conflicted
+++ resolved
@@ -31,14 +31,10 @@
                     <p>kjdvj sdbvj ssv jdvd</p>
                 </div>
                 <AlertList />
-<<<<<<< HEAD
-                <footer></footer>
-                <div className="loading modal"></div>
-=======
                 <footer>
                     <span onClick={() => ComponentsRefs.feedList.feedComponents[0].fetch()}>Fetch</span>
                 </footer>
->>>>>>> 98087e9a
+                <div className="loading modal"></div>
                 <AddFeedModal ref={modal => ComponentsRefs.addFeedModal = modal} />
             </div>
         );
