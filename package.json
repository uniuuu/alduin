{
  "name": "alduin",
  "productName": "Alduin",
  "version": "1.2.2",
  "description": "An Atom and RSS feed aggregator",
  "repository": {
    "type": "git",
    "url": "git://github.com/Xstoudi/alduin.git"
  },
  "main": "src/index.js",
  "scripts": {
    "test": "npm run build && tslint --project tsconfig.json",
    "build": "npm install && tsc && webpack --display-error-details",
    "start": "npm run build && electron .",
    "dist:win": "npm run test && build -w",
    "dist:linux": "npm run test && build -l"
  },
  "keywords": [],
  "author": "Xavier Stouder <xavier@stouder.io>",
  "contributors": [
    "Xavier Stouder <xavier@stouder.io>",
    "Luca Laissue <luca@laissue.ch>"
  ],
  "license": "MIT",
  "dependencies": {
    "font-awesome": "4.7.0",
    "less": "2.7.1",
    "less-plugin-clean-css": "1.5.1",
    "normalize.css": "5.0.0",
    "opml-to-json": "0.0.3",
    "react": "15.4.1",
    "react-dom": "15.4.0",
    "xmldoc": "1.0.0"
  },
  "devDependencies": {
    "@types/electron": "1.4.30",
    "@types/less": "0.0.32",
    "@types/node": "6.0.57",
    "@types/react": "0.14.53",
    "@types/react-dom": "0.14.22",
    "@types/xmldoc": "0.5.0",
<<<<<<< HEAD
    "electron": "1.4.13",
    "electron-builder": "11.2.0",
=======
    "electron": "1.4.14",
    "electron-builder": "10.11.0",
>>>>>>> f7f1c9bb
    "gulp": "3.9.1",
    "tslint": "4.2.0",
    "typescript": "2.1.5",
    "webpack": "1.14.0"
  },
  "build": {
    "appId": "ch.xstoudi.alduin",
    "asar": false,
    "win": {
      "target": [
        "nsis",
        "zip"
      ]
    },
    "linux": {
      "target": [
        "AppImage",
        "zip"
      ]
    },
    "nsis": {
      "oneClick": false,
      "warningsAsErrors": true
    }
  }
}<|MERGE_RESOLUTION|>--- conflicted
+++ resolved
@@ -39,13 +39,8 @@
     "@types/react": "0.14.53",
     "@types/react-dom": "0.14.22",
     "@types/xmldoc": "0.5.0",
-<<<<<<< HEAD
-    "electron": "1.4.13",
+    "electron": "1.4.14",
     "electron-builder": "11.2.0",
-=======
-    "electron": "1.4.14",
-    "electron-builder": "10.11.0",
->>>>>>> f7f1c9bb
     "gulp": "3.9.1",
     "tslint": "4.2.0",
     "typescript": "2.1.5",
