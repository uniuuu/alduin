--- conflicted
+++ resolved
@@ -38,13 +38,8 @@
     "@types/react": "0.14.53",
     "@types/react-dom": "0.14.19",
     "@types/xmldoc": "0.5.0",
-<<<<<<< HEAD
     "electron": "1.4.13",
-    "electron-builder": "10.9.2",
-=======
-    "electron": "1.4.12",
     "electron-builder": "10.9.3",
->>>>>>> 71cbbec2
     "gulp": "3.9.1",
     "tslint": "4.2.0",
     "typescript": "2.0.10",
