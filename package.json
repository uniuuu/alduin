{
  "name": "alduin",
  "productName": "Alduin",
  "version": "1.2.2",
  "description": "An Atom and RSS feed aggregator",
  "repository": {
    "type": "git",
    "url": "git://github.com/Xstoudi/alduin.git"
  },
  "main": "src/index.js",
  "scripts": {
    "test": "npm run build && tslint --project tsconfig.json",
    "build": "npm install && tsc && webpack --display-error-details",
    "start": "npm run build && electron .",
    "dist:win": "npm run test && build -w",
    "dist:linux": "npm run test && build -l"
  },
  "keywords": [],
  "author": "Xavier Stouder <xavier@stouder.io>",
  "contributors": [
    "Xavier Stouder <xavier@stouder.io>",
    "Luca Laissue <luca@laissue.ch>"
  ],
  "license": "MIT",
  "dependencies": {
    "font-awesome": "4.7.0",
    "less": "2.7.1",
    "less-plugin-clean-css": "1.5.1",
    "normalize.css": "5.0.0",
    "opml-to-json": "0.0.3",
    "react": "15.4.1",
    "react-dom": "15.4.0",
    "xmldoc": "1.0.0"
  },
  "devDependencies": {
    "@types/electron": "1.4.30",
    "@types/less": "0.0.32",
    "@types/node": "6.0.57",
    "@types/react": "0.14.53",
    "@types/react-dom": "0.14.22",
    "@types/xmldoc": "0.5.0",
    "electron": "1.4.14",
    "electron-builder": "11.2.0",
    "gulp": "3.9.1",
<<<<<<< HEAD
    "tslint": "4.3.0",
    "typescript": "2.0.10",
=======
    "tslint": "4.2.0",
    "typescript": "2.1.5",
>>>>>>> 43674e2f
    "webpack": "1.14.0"
  },
  "build": {
    "appId": "ch.xstoudi.alduin",
    "asar": false,
    "win": {
      "target": [
        "nsis",
        "zip"
      ]
    },
    "linux": {
      "target": [
        "AppImage",
        "zip"
      ]
    },
    "nsis": {
      "oneClick": false,
      "warningsAsErrors": true
    }
  }
}<|MERGE_RESOLUTION|>--- conflicted
+++ resolved
@@ -42,13 +42,8 @@
     "electron": "1.4.14",
     "electron-builder": "11.2.0",
     "gulp": "3.9.1",
-<<<<<<< HEAD
     "tslint": "4.3.0",
-    "typescript": "2.0.10",
-=======
-    "tslint": "4.2.0",
     "typescript": "2.1.5",
->>>>>>> 43674e2f
     "webpack": "1.14.0"
   },
   "build": {
